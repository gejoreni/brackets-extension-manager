/*
 * Copyright (c) 2012 Adobe Systems Incorporated. All rights reserved.
 *
 * Permission is hereby granted, free of charge, to any person obtaining a
 * copy of this software and associated documentation files (the "Software"),
 * to deal in the Software without restriction, including without limitation
 * the rights to use, copy, modify, merge, publish, distribute, sublicense,
 * and/or sell copies of the Software, and to permit persons to whom the
 * Software is furnished to do so, subject to the following conditions:
 *
 * The above copyright notice and this permission notice shall be included in
 * all copies or substantial portions of the Software.
 *
 * THE SOFTWARE IS PROVIDED "AS IS", WITHOUT WARRANTY OF ANY KIND, EXPRESS OR
 * IMPLIED, INCLUDING BUT NOT LIMITED TO THE WARRANTIES OF MERCHANTABILITY,
 * FITNESS FOR A PARTICULAR PURPOSE AND NONINFRINGEMENT. IN NO EVENT SHALL THE
 * AUTHORS OR COPYRIGHT HOLDERS BE LIABLE FOR ANY CLAIM, DAMAGES OR OTHER
 * LIABILITY, WHETHER IN AN ACTION OF CONTRACT, TORT OR OTHERWISE, ARISING
 * FROM, OUT OF OR IN CONNECTION WITH THE SOFTWARE OR THE USE OR OTHER
 * DEALINGS IN THE SOFTWARE.
 *
 */


/*jslint vars: true, plusplus: true, devel: true, nomen: true, regexp: true, indent: 4, maxerr: 50 */
/*global define, brackets, $, window */

define(function (require, exports, module) {
<<<<<<< HEAD
    'use strict';

    // Sadly hardcoded for now
    var extensionDir = "extensions/user/ExtensionManager";
    
    // Brackets modules
    var EditorManager           = brackets.getModule("editor/EditorManager"),
        ProjectManager          = brackets.getModule("project/ProjectManager"),
        Commands                = brackets.getModule("command/Commands"),
        CommandManager          = brackets.getModule("command/CommandManager"),
        KeyBindingManager       = brackets.getModule("command/KeyBindingManager");

    var database    = null;
    var $template   = null;

    function _showManager() {
        if (!$template) {
            return;
        }
        
        var $dialog     = $template.clone(true);
        var $extensions = $dialog.find(".extensions");
        var $item       = $extensions.find("div:first").remove();
        
        $.each(database, function (index, extension) {
            var $extension = $item.clone().appendTo($extensions);
            
            $extension.find(".titleField").text(extension.title);
            $extension.find(".descriptionField").text(extension.description);
            $extension.find(".versionField").text(extension.version);
        });

        $dialog
            .appendTo(window.document.body)
            .modal({
                backdrop: "static",
                keyboard: true,
                show: true
            });
    }
    
    function _loadDatabase() {
        $.getJSON(extensionDir + "/database.json", function (json) {
            database = json;
        });
    }
    
    function _registerShortcut() {
        var commandId = "diehl.extension_manager.test_modal";
        CommandManager.register("Test Modal", commandId, _showManager);
        KeyBindingManager.addBinding(commandId, "Ctrl-Shift-E");
    }
    
    function _loadStyle() {
        $("<link rel='stylesheet' type='text/css'>").attr("href", extensionDir + "/main.css").appendTo(window.document.head);
    }
        
    function _loadTemplate() {
        $.get(extensionDir + "/main.html", function (template) {
            // Append template to a DIV to make .find() work
            $template = $("<div>").append(template).find(".modal");
        });
    }
    
    // Init the UI
    function init() {
        _loadStyle();
        _loadTemplate();
        _registerShortcut();
    }

    _loadDatabase();
    
    $(init);
=======
	'use strict';
	
	// Brackets modules
	var EditorManager   = brackets.getModule("editor/EditorManager"),
		ProjectManager  = brackets.getModule("project/ProjectManager");

	// Extension modules
	var client = require("client");

	// Init the UI
	function init() {
		client.send("ExtensionManager", "list", function (res) {
			console.log(res);
		});
	}

	client.connect(init);
>>>>>>> 45e769e8
});<|MERGE_RESOLUTION|>--- conflicted
+++ resolved
@@ -26,7 +26,6 @@
 /*global define, brackets, $, window */
 
 define(function (require, exports, module) {
-<<<<<<< HEAD
     'use strict';
 
     // Sadly hardcoded for now
@@ -39,6 +38,9 @@
         CommandManager          = brackets.getModule("command/CommandManager"),
         KeyBindingManager       = brackets.getModule("command/KeyBindingManager");
 
+    // Extension modules
+    var client = require("client");
+    
     var database    = null;
     var $template   = null;
 
@@ -96,28 +98,11 @@
         _loadStyle();
         _loadTemplate();
         _registerShortcut();
+        client.send("ExtensionManager", "list", function (res) {
+            console.log(res);
+        });
     }
 
     _loadDatabase();
-    
-    $(init);
-=======
-	'use strict';
-	
-	// Brackets modules
-	var EditorManager   = brackets.getModule("editor/EditorManager"),
-		ProjectManager  = brackets.getModule("project/ProjectManager");
-
-	// Extension modules
-	var client = require("client");
-
-	// Init the UI
-	function init() {
-		client.send("ExtensionManager", "list", function (res) {
-			console.log(res);
-		});
-	}
-
-	client.connect(init);
->>>>>>> 45e769e8
+    client.connect(init);
 });